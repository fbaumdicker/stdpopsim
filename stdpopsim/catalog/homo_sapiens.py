"""
Catalog definitions for Homo Sapiens
"""
import math
import logging

import msprime

import stdpopsim

logger = logging.getLogger(__name__)

###########################################################
#
# Genome definition
#
###########################################################

# List of chromosomes.

# FIXME: add mean mutation rate data to this table.
# Name  Length  mean_recombination_rate mean_mutation_rate

# length information can be found here
# <http://hgdownload.soe.ucsc.edu/goldenPath/hg19/database/chromInfo.txt.gz>

# mean_recombination_rate was computed across all windows of the GRCh37 genetic map
# <ftp://ftp-trace.ncbi.nih.gov/1000genomes/ftp/technical/working/20110106_recombination_hotspots>
_chromosome_data = """\
chr1 	 249250621 	 1.1485597641285933e-08
chr2 	 243199373 	 1.1054289277533446e-08
chr3 	 198022430 	 1.1279585624662551e-08
chr4 	 191154276 	 1.1231162636001008e-08
chr5 	 180915260 	 1.1280936570022824e-08
chr6 	 171115067 	 1.1222852661225285e-08
chr7 	 159138663 	 1.1764614397655721e-08
chr8 	 146364022 	 1.1478465778920576e-08
chr9 	 141213431 	 1.1780701596308656e-08
chr10 	 135534747 	 1.3365134257075317e-08
chr11 	 135006516 	 1.1719334320833283e-08
chr12 	 133851895 	 1.305017186986983e-08
chr13 	 115169878 	 1.0914860554958317e-08
chr14 	 107349540 	 1.119730771394731e-08
chr15 	 102531392 	 1.3835785893339787e-08
chr16 	 90354753 	 1.4834607113882717e-08
chr17 	 81195210 	 1.582489036239487e-08
chr18 	 78077248 	 1.5075956950023575e-08
chr19 	 59128983 	 1.8220141872466202e-08
chr20 	 63025520 	 1.7178269031631664e-08
chr21 	 48129895 	 1.3045214034879191e-08
chr22 	 51304566 	 1.4445022767788226e-08
chrX 	 155270560 	 1.164662223273842e-08
chrY 	 59373566 	 0.0
"""

_chromosomes = []
for line in _chromosome_data.splitlines():
    name, length, mean_rr = line.split()[:3]
    _chromosomes.append(stdpopsim.Chromosome(
        id=name, length=int(length),
        mutation_rate=1e-8,  # WRONG!,
        recombination_rate=float(mean_rr)))

_genome = stdpopsim.Genome(chromosomes=_chromosomes)

_species = stdpopsim.Species(
    id="homsap",
    name="Homo sapiens",
    genome=_genome,
    # TODO reference for these
    generation_time=25,
    population_size=10**4)

stdpopsim.register_species(_species)


###########################################################
#
# Genetic maps
#
###########################################################


_gm = stdpopsim.GeneticMap(
    species=_species,
    name="HapmapII_GRCh37",
    url=(
        "http://ftp-trace.ncbi.nih.gov/1000genomes/ftp/technical/working/"
        "20110106_recombination_hotspots/"
        "HapmapII_GRCh37_RecombinationHotspots.tar.gz"),
    file_pattern="genetic_map_GRCh37_{name}.txt",
    description=(
        "The Phase II HapMap Genetic map (lifted over to GRCh37) used in "
        "1000 Genomes. Please see the README for more details."),
    citations=[
        stdpopsim.Citation(
            doi="https://doi.org/10.1038/nature06258",
            year=2007,
            author="1000 Genomes Project consortium"),
        # TODO update the citation class to accept a plain URL as well
        # for things like this.
        stdpopsim.Citation(
            doi=(
                "<ftp://ftp-trace.ncbi.nih.gov/1000genomes"
                "/ftp/technical/working/20110106_recombination_hotspots"
                "/README_hapmapII_GRCh37_map>"),
            year=None,
            author=None)
        ]
    )
_species.add_genetic_map(_gm)

_gm = stdpopsim.GeneticMap(
    species=_species,
    name="Decode_2010_sex_averaged",
    url=(
        "http://sesame.uoregon.edu/~adkern/stdpopsim/decode/"
        "decode_2010_sex-averaged_map.tar.gz"),
    file_pattern="genetic_map_decode_2010_sex-averaged_{name}.txt",
    description=(
        "Decode fine scale genetic map from Kong, A et al. Fine scale "
        "recombination rate differences between sexes, populations and "
        "individuals. Nature (28 October 2010). "),
    citations=[
        stdpopsim.Citation(
            year=2010,
            author="Kong et al",
            doi="https://doi.org/10.1038/nature09525")]
    )
# TODO add a URL citation (see above) here for this:
# "Please see https://www.decode.com/addendum/ for more details."),
_species.add_genetic_map(_gm)


###########################################################
#
# Demographic models
#
###########################################################

# population definitions that are reused.
_yri_population = stdpopsim.Population(
    name="YRI",
    description="1000 Genomes YRI (Yorubans)")
_ceu_population = stdpopsim.Population(
    name="CEU",
    description=(
        "1000 Genomes CEU (Utah Residents (CEPH) with Northern and "
        "Western European Ancestry"))
_chb_population = stdpopsim.Population(
    name="CHB",
    description="1000 Genomes CHB (Han Chinese in Beijing, China)")


_tennessen_et_al = stdpopsim.Citation(
    author="Tennessen et al.",
    year=2012,
    doi="https://doi.org/10.1126/science.1219240")


# TODO: remove this superclass
class HomoSapiensModel(stdpopsim.Model):
    species = _species
    """
    TODO: documentation
    """
    def __init__(self):
        super().__init__()
        self.generation_time = _species.generation_time


# TODO we want to move away from defining these as classes which
# can be instantiated and rather to creating *instances* of the Model
# class which has this behaviour. However, it's not clear what form
# the refactored versions would have. Marking these classes with a
# __ to emphasise that they're not supposed to be used externally
# like this, but should be found via the species catalog.


class _GutenkunstThreePopOutOfAfrica(HomoSapiensModel):
    id = "ooa_3"
    name = "Three population out-of-Africa"
    description = """
        The three population Out-of-Africa model from Gutenkunst et al. 2009.
        It describes the ancestral human population in Africa, the out of Africa
        event, and the subsequent European-Asian population split.
        Model parameters are the maximum likelihood values of the
        various parameters given in Table 1 of Gutenkunst et al.
    """
    populations = [
        _yri_population,
        _ceu_population,
        _chb_population
    ]

    citations = [stdpopsim.Citation(
        author="Gutenkunst et al.",
        year=2009,
        doi="https://doi.org/10.1371/journal.pgen.1000695")
    ]

    def __init__(self):
        super().__init__()
        # First we set out the maximum likelihood values of the various parameters
        # given in Table 1.
        N_A = 7300
        N_B = 2100
        N_AF = 12300
        N_EU0 = 1000
        N_AS0 = 510
        # Times are provided in years, so we convert into generations.

        # self.generation_time = default_generation_time
        T_AF = 220e3 / self.generation_time
        T_B = 140e3 / self.generation_time
        T_EU_AS = 21.2e3 / self.generation_time
        # We need to work out the starting (diploid) population sizes based on
        # the growth rates provided for these two populations
        r_EU = 0.004
        r_AS = 0.0055
        N_EU = N_EU0 / math.exp(-r_EU * T_EU_AS)
        N_AS = N_AS0 / math.exp(-r_AS * T_EU_AS)
        # Migration rates during the various epochs.
        m_AF_B = 25e-5
        m_AF_EU = 3e-5
        m_AF_AS = 1.9e-5
        m_EU_AS = 9.6e-5

        # Population IDs correspond to their indexes in the population
        # configuration array. Therefore, we have 0=YRI, 1=CEU and 2=CHB
        # initially.
        self.population_configurations = [
            msprime.PopulationConfiguration(
                initial_size=N_AF, metadata=self.populations[0].asdict()),
            msprime.PopulationConfiguration(
                initial_size=N_EU, growth_rate=r_EU,
                metadata=self.populations[1].asdict()),
            msprime.PopulationConfiguration(
                initial_size=N_AS, growth_rate=r_AS,
                metadata=self.populations[2].asdict()),
        ]
        self.migration_matrix = [
            [      0, m_AF_EU, m_AF_AS],  # noqa
            [m_AF_EU,       0, m_EU_AS],  # noqa
            [m_AF_AS, m_EU_AS,       0],  # noqa
        ]
        self.demographic_events = [
            # CEU and CHB merge into B with rate changes at T_EU_AS
            msprime.MassMigration(
                time=T_EU_AS, source=2, destination=1, proportion=1.0),
            msprime.MigrationRateChange(time=T_EU_AS, rate=0),
            msprime.MigrationRateChange(
                time=T_EU_AS, rate=m_AF_B, matrix_index=(0, 1)),
            msprime.MigrationRateChange(
                time=T_EU_AS, rate=m_AF_B, matrix_index=(1, 0)),
            msprime.PopulationParametersChange(
                time=T_EU_AS, initial_size=N_B, growth_rate=0, population_id=1),
            # Population B merges into YRI at T_B
            msprime.MassMigration(
                time=T_B, source=1, destination=0, proportion=1.0),
            # Size changes to N_A at T_AF
            msprime.PopulationParametersChange(
                time=T_AF, initial_size=N_A, population_id=0)
        ]


_species.add_model(_GutenkunstThreePopOutOfAfrica())


class _TennessenTwoPopOutOfAfrica(HomoSapiensModel):
    id = "ooa_2"
    name = "Two population out-of-Africa"
    description = """
        The model is derived from the Tennesen et al. analysis of the
        jSFS from European Americans and African Americans.
        It describes the ancestral human population in Africa, the out of Africa event,
        and two distinct periods of subsequent European population growth over the past
        23kya. Model parameters are taken from Fig. S5 in Fu et al.
    """

    populations = [
        stdpopsim.Population(name="AFR", description="African Americans"),
        stdpopsim.Population(name="EUR", description="European Americans")
    ]
    citations = [
        _tennessen_et_al,
        stdpopsim.Citation(
            author="Fu et al.",
            year=2013,
            doi="https://doi.org/10.1038 nature11690")
    ]

    def __init__(self):
        super().__init__()

        T_AF = 148e3 / self.generation_time
        T_OOA = 51e3 / self.generation_time
        T_EU0 = 23e3 / self.generation_time
        T_EG = 5115 / self.generation_time

        # Growth rates
        r_EU0 = 0.00307
        r_EU = 0.0195
        r_AF = 0.0166

        # population sizes
        N_A = 7310
        N_AF1 = 14474
        N_B = 1861
        N_EU0 = 1032
        N_EU1 = N_EU0 / math.exp(-r_EU0 * (T_EU0-T_EG))

        # migration rates
        m_AF_B = 15e-5
        m_AF_EU = 2.5e-5

        # present Ne
        N_EU = N_EU1 / math.exp(-r_EU * T_EG)
        N_AF = N_AF1 / math.exp(-r_AF * T_EG)

        self.population_configurations = [
            msprime.PopulationConfiguration(
                initial_size=N_AF, growth_rate=r_AF,
                metadata=self.populations[0].asdict()),
            msprime.PopulationConfiguration(
                initial_size=N_EU, growth_rate=r_EU,
                metadata=self.populations[1].asdict())
        ]

        self.migration_matrix = [
            [0, m_AF_EU],
            [m_AF_EU, 0],
        ]

        self.demographic_events = [
            msprime.MigrationRateChange(
                time=T_EG, rate=m_AF_EU, matrix_index=(0, 1)),
            msprime.MigrationRateChange(
                time=T_EG, rate=m_AF_EU, matrix_index=(1, 0)),
            msprime.PopulationParametersChange(
                time=T_EG, growth_rate=r_EU0, initial_size=N_EU1, population_id=1),
            msprime.PopulationParametersChange(
                time=T_EG, growth_rate=0, initial_size=N_AF1, population_id=0),
            msprime.MigrationRateChange(
                time=T_EU0, rate=m_AF_B, matrix_index=(0, 1)),
            msprime.MigrationRateChange(
                time=T_EU0, rate=m_AF_B, matrix_index=(1, 0)),
            msprime.PopulationParametersChange(
                time=T_EU0, initial_size=N_B, growth_rate=0, population_id=1),
            msprime.MassMigration(
                time=T_OOA, source=1, destination=0, proportion=1.0),
            msprime.PopulationParametersChange(
                time=T_AF, initial_size=N_A, population_id=0)
        ]


_species.add_model(_TennessenTwoPopOutOfAfrica())


class _TennessenOnePopAfrica(HomoSapiensModel):
    id = "african"
    name = "African population"
    description = """
        The model is a simplification of the two population Tennesen et al.
        model with the European-American population removed so that we are
        modeling the African population in isolation.
    """
    populations = [
        stdpopsim.Population(name="AFR", description="African"),
    ]
    citations = [_tennessen_et_al]

    def __init__(self):
        super().__init__()

        T_AF = 148e3 / self.generation_time
        T_EG = 5115 / self.generation_time

        # Growth rate
        r_AF = 0.0166

        # population sizes
        N_A = 7310
        N_AF1 = 14474

        # present Ne
        N_AF = N_AF1 / math.exp(-r_AF * T_EG)

        self.population_configurations = [
            msprime.PopulationConfiguration(
                initial_size=N_AF, growth_rate=r_AF,
                metadata=self.populations[0].asdict()),
        ]

        self.migration_matrix = [
            [0]
        ]

        self.demographic_events = [
            msprime.PopulationParametersChange(
                time=T_EG, growth_rate=0, initial_size=N_AF1, population_id=0),
            msprime.PopulationParametersChange(
                time=T_AF, initial_size=N_A, population_id=0)
        ]


_species.add_model(_TennessenOnePopAfrica())


class _BrowningAmerica(HomoSapiensModel):
    id = "america"
    name = "American admixture"
    description = """
        Demographic model for American admixture, taken from Browning et al. 2011.
        This model extends the Gravel et al. (2011) model of African/European/Asian
        demographic history to simulate an admixed population with admixture
        occurring 12 generations ago. The admixed population had an initial size
        of 30,000 and grew at a rate of 5% per generation, with 1/6 of the
        population of African ancestry, 1/3 European, and 1/2 Asian.
    """

    populations = [
        stdpopsim.Population(name="AFR", description="Contemporary African population"),
        stdpopsim.Population(name="EUR", description="Contemporary European population"),
        stdpopsim.Population(name="ASIA", description="Contemporary Asian population"),
        stdpopsim.Population(
            name="ADMIX", description="Modern admixed population"),
    ]

    citations = [
        stdpopsim.Citation(
            author="Browning et al.",
            year=2011,
            doi="http://dx.doi.org/10.1371/journal.pgen.1007385")
    ]

    def __init__(self):
        super().__init__()
        # Model code was ported from Supplementary File 1.
        N0 = 7310  # initial population size
        Thum = 5920  # time (gens) of advent of modern humans
        Naf = 14474  # size of african population
        Tooa = 2040  # number of generations back to Out of Africa
        Nb = 1861  # size of out of Africa population
        mafb = 1.5e-4  # migration rate Africa and Out-of-Africa
        Teu = 920  # number generations back to Asia-Europe split
        Neu = 1032  # bottleneck population sizes
        Nas = 554
        mafeu = 2.5e-5  # mig. rates
        mafas = 7.8e-6
        meuas = 3.11e-5
        reu = 0.0038  # growth rate per generation in Europe
        ras = 0.0048  # growth rate per generation in Asia
        Tadmix = 12  # time of admixture
        Nadmix = 30000  # initial size of admixed population
        radmix = .05  # growth rate of admixed population
        # pop0 is Africa, pop1 is Europe, pop2 is Asia,  pop3 is admixed

        self.population_configurations = [
            msprime.PopulationConfiguration(
                initial_size=Naf, growth_rate=0.0,
                metadata=self.populations[0].asdict()),
            msprime.PopulationConfiguration(
                initial_size=Neu*math.exp(reu*Teu), growth_rate=reu,
                metadata=self.populations[1].asdict()),
            msprime.PopulationConfiguration(
                initial_size=Nas*math.exp(ras*Teu), growth_rate=ras,
                metadata=self.populations[2].asdict()),
            msprime.PopulationConfiguration(
                initial_size=Nadmix*math.exp(radmix*Tadmix), growth_rate=radmix,
                metadata=self.populations[3].asdict())
        ]

        self.migration_matrix = [
            [0, mafeu, mafas, 0],
            [mafeu, 0, meuas, 0],
            [mafas, meuas, 0, 0],
            [0, 0, 0, 0]
        ]
        # Admixture event, 1/6 Africa, 2/6 Europe, 3/6 Asia
        admixture_event = [
            msprime.MassMigration(
                time=Tadmix, source=3, destination=0, proportion=1.0/6.0),
            msprime.MassMigration(
                time=Tadmix+0.0001, source=3, destination=1, proportion=2.0/5.0),
            msprime.MassMigration(
                time=Tadmix+0.0002, source=3, destination=2, proportion=1.0)
        ]
        # Asia and Europe split
        eu_event = [
            msprime.MigrationRateChange(
                time=Teu, rate=0.0),
            msprime.MassMigration(
                time=Teu+0.0001, source=2, destination=1, proportion=1.0),
            msprime.PopulationParametersChange(
                time=Teu+0.0002, initial_size=Nb, growth_rate=0.0, population_id=1),
            msprime.MigrationRateChange(
                time=Teu+0.0003, rate=mafb, matrix_index=(0, 1)),
            msprime.MigrationRateChange(
                time=Teu+0.0003, rate=mafb, matrix_index=(1, 0))
        ]
        # Out of Africa event
        ooa_event = [
            msprime.MigrationRateChange(
                time=Tooa, rate=0.0),
            msprime.MassMigration(
                time=Tooa+0.0001, source=1, destination=0, proportion=1.0)
        ]
        # initial population size
        init_event = [
            msprime.PopulationParametersChange(
                time=Thum,
                initial_size=N0,
                population_id=0)
        ]
        self.demographic_events = admixture_event + eu_event + ooa_event + init_event


_species.add_model(_BrowningAmerica())


class _RagsdaleArchaic(HomoSapiensModel):
    id = "ooa_archaic"
    name = "Three population out-of-Africa with archaic admixture"
    description = """
        The three population out-of-African model popularized by Gutenkunst et al. (2009)
        and augmented by archaic contributions to both Eurasian and African populations.
        Two archaic populations split early in human history, before the African
        expansion, and contribute to Eurasian populations (putative Neanderthal branch)
        and to the African branch (a deep diverging branch within Africa). Admixture
        is modeled as symmetric migration between the archaic and modern human branches,
        with contribution ending at a given time in the past.
    """
    populations = [
        _yri_population,
        _ceu_population,
        _chb_population,
        stdpopsim.Population(
            "Neanderthal", "Putative Neanderthals", sampling_time=None),
        stdpopsim.Population(
            "ArchaicAFR", "Putative Archaic Africans", sampling_time=None),
    ]
    citations = [
        stdpopsim.Citation(
            author="Ragsdale and Gravel",
            year=2019,
            doi="https://doi.org/10.1371/journal.pgen.1008204")
    ]

    def __init__(self):
        super().__init__()

        # First we set out the maximum likelihood values of the various parameters
        # given in Table 1 (under archaic admixture).
        N_0 = 3600
        N_YRI = 13900
        N_B = 880
        N_CEU0 = 2300
        N_CHB0 = 650

        # Times are provided in years, so we convert into generations.
        # In the published model, the authors used a generation time of 29 years to
        # convert from genetic to physical units
        self.generation_time = 29
        T_AF = 300e3 / self.generation_time
        T_B = 60.7e3 / self.generation_time
        T_EU_AS = 36.0e3 / self.generation_time
        T_arch_afr_split = 499e3 / self.generation_time
        T_arch_afr_mig = 125e3 / self.generation_time
        T_nean_split = 559e3 / self.generation_time
        T_arch_adm_end = 18.7e3 / self.generation_time

        # We need to work out the starting (diploid) population sizes based on
        # the growth rates provided for these two populations
        r_CEU = 0.00125
        r_CHB = 0.00372
        N_CEU = N_CEU0 / math.exp(-r_CEU * T_EU_AS)
        N_CHB = N_CHB0 / math.exp(-r_CHB * T_EU_AS)

        # Migration rates during the various epochs.
        m_AF_B = 52.2e-5
        m_YRI_CEU = 2.48e-5
        m_YRI_CHB = 0e-5
        m_CEU_CHB = 11.3e-5
        m_AF_arch_af = 1.98e-5
        m_OOA_nean = 0.825e-5

        # Population IDs correspond to their indexes in the population
        # configuration array. Therefore, we have 0=YRI, 1=CEU and 2=CHB
        # initially.
        # We also have two archaic populations, putative Neanderthals and
        # archaicAfrican, which are population indices 3=Nean and 4=arch_afr.
        # Their sizes are equal to the ancestral reference population size N_0.
        self.population_configurations = [
            msprime.PopulationConfiguration(
                initial_size=N_YRI, metadata=self.populations[0].asdict()),
            msprime.PopulationConfiguration(
                initial_size=N_CEU, growth_rate=r_CEU,
                metadata=self.populations[1].asdict()),
            msprime.PopulationConfiguration(
                initial_size=N_CHB, growth_rate=r_CHB,
                metadata=self.populations[2].asdict()),
            msprime.PopulationConfiguration(
                initial_size=N_0,
                metadata=self.populations[3].asdict()),
            msprime.PopulationConfiguration(
                initial_size=N_0,
                metadata=self.populations[4].asdict())
        ]
        self.migration_matrix = [                   # noqa
            [      0, m_YRI_CEU, m_YRI_CHB, 0, 0],  # noqa
            [m_YRI_CEU,       0, m_CEU_CHB, 0, 0],  # noqa
            [m_YRI_CHB, m_CEU_CHB,       0, 0, 0],  # noqa
            [      0,         0,         0, 0, 0],  # noqa
            [      0,         0,         0, 0, 0]   # noqa
        ]                                           # noqa
        self.demographic_events = [
            # first event is migration turned on between modern and archaic humans
            msprime.MigrationRateChange(
                time=T_arch_adm_end, rate=m_AF_arch_af, matrix_index=(0, 4)),
            msprime.MigrationRateChange(
                time=T_arch_adm_end, rate=m_AF_arch_af, matrix_index=(4, 0)),
            msprime.MigrationRateChange(
                time=T_arch_adm_end, rate=m_OOA_nean, matrix_index=(1, 3)),
            msprime.MigrationRateChange(
                time=T_arch_adm_end, rate=m_OOA_nean, matrix_index=(3, 1)),
            msprime.MigrationRateChange(
                time=T_arch_adm_end, rate=m_OOA_nean, matrix_index=(2, 3)),
            msprime.MigrationRateChange(
                time=T_arch_adm_end, rate=m_OOA_nean, matrix_index=(3, 2)),

            # CEU and CHB merge into B with rate changes at T_EU_AS
            msprime.MassMigration(
                time=T_EU_AS, source=2, destination=1, proportion=1.0),
            msprime.MigrationRateChange(time=T_EU_AS, rate=0),
            msprime.MigrationRateChange(
                time=T_EU_AS, rate=m_AF_B, matrix_index=(0, 1)),
            msprime.MigrationRateChange(
                time=T_EU_AS, rate=m_AF_B, matrix_index=(1, 0)),
            msprime.MigrationRateChange(
                time=T_EU_AS, rate=m_AF_arch_af, matrix_index=(0, 4)),
            msprime.MigrationRateChange(
                time=T_EU_AS, rate=m_AF_arch_af, matrix_index=(4, 0)),
            msprime.MigrationRateChange(
                time=T_EU_AS, rate=m_OOA_nean, matrix_index=(1, 3)),
            msprime.MigrationRateChange(
                time=T_EU_AS, rate=m_OOA_nean, matrix_index=(3, 1)),
            msprime.PopulationParametersChange(
                time=T_EU_AS, initial_size=N_B, growth_rate=0, population_id=1),

            # Population B merges into YRI at T_B
            msprime.MassMigration(
                time=T_B, source=1, destination=0, proportion=1.0),
            msprime.MigrationRateChange(time=T_B, rate=0),
            msprime.MigrationRateChange(
                time=T_B, rate=m_AF_arch_af, matrix_index=(0, 4)),
            msprime.MigrationRateChange(
                time=T_B, rate=m_AF_arch_af, matrix_index=(4, 0)),

            # Beginning of migration between African and archaic African populations
            msprime.MigrationRateChange(time=T_arch_afr_mig, rate=0),

            # Size changes to N_0 at T_AF
            msprime.PopulationParametersChange(
                time=T_AF, initial_size=N_0, population_id=0),

            # Archaic African merges with moderns
            msprime.MassMigration(
                time=T_arch_afr_split, source=4, destination=0, proportion=1.0),

            # Neanderthal merges with moderns
            msprime.MassMigration(
                time=T_nean_split, source=3, destination=0, proportion=1.0)
        ]


_species.add_model(_RagsdaleArchaic())


class _SchiffelsZigzag(HomoSapiensModel):
    id = "zigzag"
    name = "Periodic growth and decline."
    description = """
        A validation model used by Schiffels and Durbin (2014) and Terhorst and
        Terhorst, Kamm, and Song (2017) with periods of exponential growth and
        decline in a single population.
        """
    populations = [
        stdpopsim.Population("generic", "Generic expanding and contracting population"),
    ]
    citations = [
        stdpopsim.Citation(
            author="Schiffels and Durbin",
            year=2014,
            doi="https://doi.org/10.1038/ng.3015")
    ]

    def __init__(self):
        super().__init__()

        self.generation_time = 29
        N0 = 14312

        g_1 = 0.023025
        t_1 = 33.333
        n_1 = N0

        g_2 = -0.005756
        t_2 = 133.33
        n_2 = N0/10

        g_3 = 0.0014391
        t_3 = 533.33
        n_3 = N0

        g_4 = -0.00035977
        t_4 = 2133.33
        n_4 = N0/10

        g_5 = 8.99448e-5
        t_5 = 8533.33
        n_5 = N0

        n_ancient = N0/10
        t_ancient = 34133.31

        self.population_configurations = [
            msprime.PopulationConfiguration(
                initial_size=N0, metadata=self.populations[0].asdict())
        ]

        self.migration_matrix = [
            [0]
        ]

        self.demographic_events = [
                msprime.PopulationParametersChange(
                    initial_size=n_1, time=t_1, growth_rate=g_1),
                msprime.PopulationParametersChange(
                    initial_size=n_2, time=t_2, growth_rate=g_2),
                msprime.PopulationParametersChange(
                    initial_size=n_3, time=t_3, growth_rate=g_3),
                msprime.PopulationParametersChange(
                    initial_size=n_4, time=t_4, growth_rate=g_4),
                msprime.PopulationParametersChange(
                    initial_size=n_5, time=t_5, growth_rate=g_5),
                msprime.PopulationParametersChange(
                    time=t_ancient, initial_size=n_ancient, growth_rate=0)
        ]


_species.add_model(_SchiffelsZigzag())


class _KammAncientEurasia(HomoSapiensModel):
    id = "kamm_ancient_eurasia"
    name = "Multi-population model of ancient Eurasia (Kamm et al. 2019)"
    description = """
        This is the best-fitting model of a history of
        multiple ancient and present-day human populations
        sampled across Eurasia over the past 120,000 years.
        The fitting was performed using momi2 (Kamm et al. 2019),
        which uses the multi-population site-frequency spectrum
        as input data. The model includes a ghost admixture event
        (from unsampled basal Eurasians into early European
        farmers), and two admixture events where the source is
        approximately well-known (from Neanderthals into
        Non-Africans and from Western European hunter-gatherers
        into modern Sardinians. There are three present-day
        populations: Sardinians, Han Chinese and African Mbuti.
        Additionally, there are several ancient samples
        obtained from fossils dated at different times in
        the past: the Altai Neanderthal (Prufer et al. 2014),
        a Mesolithic hunter-gatherer (Lazaridis et al. 2014),
        a Neolithic early European sample (Lazaridis et al. 2014),
        and two Palaeolithic modern humans from Siberia - MA1
        (Raghavan et al. 2014) and  Ust'Ishim (Fu et al. 2014).
        All the ancient samples are represented by a single diploid
        genome.
    """
    # Sampling times are assuming 25 years per generation
    populations = [
        stdpopsim.Population(name="Mbuti",
<<<<<<< HEAD
                             description="Present-day African Mbuti",
                             sampling_time=0),
        # LBK: 7,000 years ago
=======
                             description="Present-day African Mbuti"),
>>>>>>> 40cd03fc
        stdpopsim.Population(name="LBK",
                             description="Early European farmer (EEF)",
                             sampling_time=280),
        stdpopsim.Population(name="Sardinian",
                             description="Present-day Sardinian",
                             sampling_time=0),
        # Loschbour: 8,000 years ago
        stdpopsim.Population(name="Loschbour",
                             description="Western hunter-gatherer (WHG)",
                             sampling_time=320),
        # MA1: 24,000 years ago
        stdpopsim.Population(name="MA1",
                             description="Upper Palaeolithic MAl'ta culture",
                             sampling_time=960),
        stdpopsim.Population(name="Han",
                             description="Present-day Han Chinese",
                             sampling_time=0),
        # Ust Ishim: 45,000 years ago
        stdpopsim.Population(name="UstIshim",
                             description="early Palaeolithic Ust'-Ishim",
                             sampling_time=1800),
        # Altai Neanderthal: 45,000 years ago
        # Note: this date is incorrect but used in Kamm et al.
        stdpopsim.Population(name="Neanderthal",
<<<<<<< HEAD
                             description="Altai Neanderthal from Siberia",
                             sampling_time=1800)
        stdpopsim.Population(name="BasalEurasian",
                             description="Basal Eurasians",
                             sampling_time=None)
=======
                             description="Altai Neanderthal from Siberia"),
        stdpopsim.Population(name="BasalEurasian",
                             description="Basal Eurasians",
                             sampling_time=None),
>>>>>>> 40cd03fc
    ]
    citations = [
        stdpopsim.Citation(
            author="Kamm et al.",
            year=2019,
            doi="https://doi.org/10.1080/01621459.2019.1635482")
    ]

    def __init__(self):
        super().__init__()
        # Times are provided in years, so we convert into generations.
        self.generation_time = 25
        # Mutation_rate in Kamm et al. = 1.22e-8
        # Effective population sizes
        N_Losch = 1920
        N_Mbu = 17300
        N_Mbu_Losch = 29100
        N_Han = 6300
        N_Han_Losch = 2340
        N_Nean_Losch = 18200
        N_Nean = 86.9
        N_LBK = 75.7
        N_Sard = 15000
        N_Sard_LBK = 1200
        # Nea pop size change 45,000 years ago (Jack Kamm pers comm)
        t_NeaPopSizeChange = 45000 / self.generation_time
        # Unknown but suspected parameters...
        N_Basal = N_Losch
        N_MA1 = N_Losch
        N_Ust = N_Losch
        # Population split times
        t_Mbu_Losch = 95800 / self.generation_time
        t_Han_Losch = 50400 / self.generation_time
        t_Ust_Losch = 51500 / self.generation_time
        t_Nean_Losch = 696000 / self.generation_time
        t_MA1_Losch = 44900 / self.generation_time
        t_LBK_Losch = 37700 / self.generation_time
        t_Basal_Losch = 79800 / self.generation_time
        t_Sard_LBK = 7690 / self.generation_time
        # Given that we're using best model estimate,
        # ghost WHG is directly descended from Loschbour,
        # so this parameter is not used
        # t_GhostWHG_Losch = 1560 / self.generation_time
        # Admixture times
        t_Nean_to_Eurasian = 56800 / self.generation_time
        t_Basal_to_EEF = 33700 / self.generation_time
        t_GhostWHG_to_Sard = 1230 / self.generation_time
        t_NeanGrowth = t_Nean_Losch - t_NeaPopSizeChange
        logdiffNeanGrowth = math.log(N_Nean/N_Nean_Losch)
        r_NeanGrowth = logdiffNeanGrowth / t_NeanGrowth
        p_Nean_to_Eurasian = 0.0296
        p_Basal_to_EEF = 0.0936
        p_GhostWHG_to_Sard = 0.0317
        self.migration_matrix = [
            [0, 0, 0, 0, 0, 0, 0, 0, 0],
            [0, 0, 0, 0, 0, 0, 0, 0, 0],
            [0, 0, 0, 0, 0, 0, 0, 0, 0],
            [0, 0, 0, 0, 0, 0, 0, 0, 0],
            [0, 0, 0, 0, 0, 0, 0, 0, 0],
            [0, 0, 0, 0, 0, 0, 0, 0, 0],
            [0, 0, 0, 0, 0, 0, 0, 0, 0],
            [0, 0, 0, 0, 0, 0, 0, 0, 0],
            [0, 0, 0, 0, 0, 0, 0, 0, 0]
        ]
        # Population IDs: Mbuti = 0; LBK = 1;
        # Sardinian = 2; Loschbour = 3; MA1 = 4;
        # Han = 5; Ust Ishim = 6; Neanderthal = 7;
<<<<<<< HEAD
        # Basal Eurasian = 8
=======
        # Basal Eurasian = 8;
>>>>>>> 40cd03fc
        self.population_configurations = [
            msprime.PopulationConfiguration(
                initial_size=N_Mbu, metadata=self.populations[0].asdict()),
            msprime.PopulationConfiguration(
                initial_size=N_LBK, metadata=self.populations[1].asdict()),
            msprime.PopulationConfiguration(
                initial_size=N_Sard, metadata=self.populations[2].asdict()),
            msprime.PopulationConfiguration(
                initial_size=N_Losch, metadata=self.populations[3].asdict()),
            msprime.PopulationConfiguration(
                initial_size=N_MA1, metadata=self.populations[4].asdict()),
            msprime.PopulationConfiguration(
                initial_size=N_Han, metadata=self.populations[5].asdict()),
            msprime.PopulationConfiguration(
                initial_size=N_Ust, metadata=self.populations[6].asdict()),
            msprime.PopulationConfiguration(
                initial_size=N_Nean, metadata=self.populations[7].asdict()),
            msprime.PopulationConfiguration(
                initial_size=N_Basal, metadata=self.populations[8].asdict())
        ]
        self.demographic_events = [
            # Sardinian receives admixture from Loschbour / WHG
            msprime.MassMigration(
                time=t_GhostWHG_to_Sard, source=2, destination=3,
                proportion=p_GhostWHG_to_Sard),
            # Sardinian merges into LBK / EEF
            # Now pop 1: Sardinian-LBK ancestral pop
            msprime.MassMigration(
                time=t_Sard_LBK, source=2, destination=1,
                proportion=1.0),
            # Sardinian-LBK ancestral pop size change
            msprime.PopulationParametersChange(
                time=t_Sard_LBK, initial_size=N_Sard_LBK,
                population_id=1),
            # LBK / EEF receives admixture from Basal Eurasians
            msprime.MassMigration(
                time=t_Basal_to_EEF, source=1, destination=8,
                proportion=p_Basal_to_EEF),
            # LBK / EEF merges into Loschbour
            msprime.MassMigration(
                time=t_LBK_Losch, source=1, destination=3,
                proportion=1.0),
            # MA1 merges into Loschbour
            msprime.MassMigration(
                time=t_MA1_Losch, source=4, destination=3,
                proportion=1.0),
            # Neanderthal start change in population size
            msprime.PopulationParametersChange(
                time=t_NeaPopSizeChange, initial_size=N_Nean,
                growth_rate=r_NeanGrowth, population_id=7),
            # Han merges into Loschbour
            msprime.MassMigration(
                time=t_Han_Losch, source=5, destination=3,
                proportion=1.0),
            # Change in population size in Han-Losch ancestral pop
            msprime.PopulationParametersChange(
                time=t_Han_Losch, initial_size=N_Han_Losch,
                population_id=3),
            # UstIshim merges into Loschbour
            msprime.MassMigration(
                time=t_Ust_Losch, source=6, destination=3,
                proportion=1.0),
            # Loschbour / Non-Africans receive admixture from Neanderthals
            msprime.MassMigration(
                time=t_Nean_to_Eurasian, source=3, destination=7,
                proportion=p_Nean_to_Eurasian),
            # Basal Eurasians merge into Loschbour / Non-Africans
            msprime.MassMigration(
                time=t_Basal_Losch, source=8, destination=3,
                proportion=1.0),
            # Mbuti merge into Loschbour / Non-Africans
            msprime.MassMigration(
                time=t_Mbu_Losch, source=0, destination=3,
                proportion=1.0),
            # Change in population size in Mbuti-Losch ancestral pop
            msprime.PopulationParametersChange(
                time=t_Mbu_Losch, initial_size=N_Mbu_Losch,
                population_id=3),
<<<<<<< HEAD
=======
            # Neanderthal change population size
            msprime.PopulationParametersChange(
                time=t_NeaPopSizeChange, initial_size=N_Nean_Losch,
                population_id=7),
>>>>>>> 40cd03fc
            # Neanderthal merge into Loschbour / modern humans
            msprime.MassMigration(
                time=t_Nean_Losch, source=7, destination=3,
                proportion=1.0),
            # Ancestral hominin population size change
            msprime.PopulationParametersChange(
                time=t_Nean_Losch, initial_size=N_Nean_Losch,
                population_id=3),
        ]


_species.add_model(_KammAncientEurasia())<|MERGE_RESOLUTION|>--- conflicted
+++ resolved
@@ -781,13 +781,9 @@
     # Sampling times are assuming 25 years per generation
     populations = [
         stdpopsim.Population(name="Mbuti",
-<<<<<<< HEAD
                              description="Present-day African Mbuti",
                              sampling_time=0),
         # LBK: 7,000 years ago
-=======
-                             description="Present-day African Mbuti"),
->>>>>>> 40cd03fc
         stdpopsim.Population(name="LBK",
                              description="Early European farmer (EEF)",
                              sampling_time=280),
@@ -812,18 +808,11 @@
         # Altai Neanderthal: 45,000 years ago
         # Note: this date is incorrect but used in Kamm et al.
         stdpopsim.Population(name="Neanderthal",
-<<<<<<< HEAD
                              description="Altai Neanderthal from Siberia",
-                             sampling_time=1800)
-        stdpopsim.Population(name="BasalEurasian",
-                             description="Basal Eurasians",
-                             sampling_time=None)
-=======
-                             description="Altai Neanderthal from Siberia"),
+                             sampling_time=1800),
         stdpopsim.Population(name="BasalEurasian",
                              description="Basal Eurasians",
                              sampling_time=None),
->>>>>>> 40cd03fc
     ]
     citations = [
         stdpopsim.Citation(
@@ -891,11 +880,7 @@
         # Population IDs: Mbuti = 0; LBK = 1;
         # Sardinian = 2; Loschbour = 3; MA1 = 4;
         # Han = 5; Ust Ishim = 6; Neanderthal = 7;
-<<<<<<< HEAD
         # Basal Eurasian = 8
-=======
-        # Basal Eurasian = 8;
->>>>>>> 40cd03fc
         self.population_configurations = [
             msprime.PopulationConfiguration(
                 initial_size=N_Mbu, metadata=self.populations[0].asdict()),
@@ -974,13 +959,6 @@
             msprime.PopulationParametersChange(
                 time=t_Mbu_Losch, initial_size=N_Mbu_Losch,
                 population_id=3),
-<<<<<<< HEAD
-=======
-            # Neanderthal change population size
-            msprime.PopulationParametersChange(
-                time=t_NeaPopSizeChange, initial_size=N_Nean_Losch,
-                population_id=7),
->>>>>>> 40cd03fc
             # Neanderthal merge into Loschbour / modern humans
             msprime.MassMigration(
                 time=t_Nean_Losch, source=7, destination=3,
